--- conflicted
+++ resolved
@@ -8,16 +8,9 @@
 """
 __version__ = "0.2.0"
 
-<<<<<<< HEAD
-from . import physics
-from .simulation import Billiard
-
-__all__ = ["Billiard", "physics"]
-=======
 
 # Local
 from . import physics, simulation, visualize
 from .simulation import Billiard
 
-__all__ = ["simulation", "physics", "visualize", "Billiard"]
->>>>>>> 0d608ff0
+__all__ = ["simulation", "physics", "visualize", "Billiard"]